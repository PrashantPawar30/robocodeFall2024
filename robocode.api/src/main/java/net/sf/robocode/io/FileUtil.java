/*
 * Copyright (c) 2001-2023 Mathew A. Nelson and Robocode contributors
 * All rights reserved. This program and the accompanying materials
 * are made available under the terms of the Eclipse Public License v1.0
 * which accompanies this distribution, and is available at
 * https://robocode.sourceforge.io/license/epl-v10.html
 */
package net.sf.robocode.io;


import static java.nio.file.StandardCopyOption.REPLACE_EXISTING;
import static net.sf.robocode.io.Logger.logError;

import java.io.*;
import java.nio.file.DirectoryNotEmptyException;
import java.nio.file.Files;
import java.nio.file.Path;
import java.util.stream.Stream;


/**
 * This is a class for file utilization.
 *
 * @author Mathew A. Nelson (original)
 * @author Flemming N. Larsen (contributor)
 */
public class FileUtil {
<<<<<<< HEAD
    private FileUtil() {
    }

    // Current working directory
    private static File cwd;

    // Initializes the current working directory
    static {
        try {
            final String wd = System.getProperty("WORKINGDIRECTORY", "");

            FileUtil.setCwd(new File(wd));
        } catch (IOException e) {
            e.printStackTrace();
        }
    }

    /**
     * Returns the current working directory.
     *
     * @return a File for the current working directory
     */
    public static File getCwd() {
        return cwd;
    }

    /**
     * Changes the current working directory.
     *
     * @param cwd a File that is the new working directory
     * @throws IOException if an I/O exception occurs
     */
    public static void setCwd(File cwd) throws IOException {
        FileUtil.cwd = cwd.getCanonicalFile();
    }

    /**
     * Returns the file type of a file, i.e. it's extension.
     *
     * @param file the file
     * @return the file type of the file, e.g. ".class", ".jar" or "" if the
     * file name does not contain an extension.
     */
    public static String getFileType(File file) {
        return getFileType(file.getName());
    }

    /**
     * Returns the file type of a file name, i.e. it's extension.
     *
     * @param fileName the file name
     * @return the file type of the file name, e.g. ".class", ".jar" or "" if
     * the file name does not contain an extension.
     */
    public static String getFileType(String fileName) {
        int lastdot = fileName.lastIndexOf('.');

        return (lastdot < 0) ? "" : fileName.substring(lastdot);
    }

    /**
     * Quotes a file name if it contains white spaces and has not already been
     * quoted.
     *
     * @param filename the file to quote
     * @return a quoted version of the specified filename
     */
    public static String quoteFileName(String filename) {
        if (filename.startsWith("\"") && filename.endsWith("\"")) {
            return filename;
        }
        if (System.getProperty("os.name").toLowerCase().startsWith("windows") && filename.startsWith("file://")) {
            filename = filename.substring(7);
        }
        if (filename.matches(".*\\s+?.*")) {
            return '"' + filename + '"';
        }
        return filename;
    }

    /**
     * Copies a file into another file.
     *
     * @param srcFile  the input file to copy
     * @param destFile the output file to copy to
     * @throws IOException if an I/O exception occurs
     */
    public static void copy(File srcFile, File destFile) throws IOException {
        if (srcFile.equals(destFile)) {
            throw new IOException("You cannot copy a file onto itself");
        }
        try {
            Files.copy(srcFile.toPath(), destFile.toPath(), REPLACE_EXISTING);
        } catch (Exception e) {
            throw new RuntimeException(e.getMessage(), e);
        }
    }

    /**
     * Copies a folder recursively to another path.
     *
     * @param src  the input file to copy
     * @param dest the output file to copy to
     * @throws IOException if an I/O exception occurs
     */
    public static void copyFolder(String src, String dest) throws IOException {
        Path srcPath = new File(src).getCanonicalFile().getAbsoluteFile().toPath();
        Path destPath = new File(dest).getCanonicalFile().getAbsoluteFile().toPath();
        try (Stream<Path> stream = Files.walk(srcPath)) {
            stream.forEach(source -> {
                Path resolve = destPath.resolve(srcPath.relativize(source));
                try {
                    if (!Files.isDirectory(source)) {
                        Files.copy(source, resolve, REPLACE_EXISTING);
                    } else if (!Files.isDirectory(resolve)) {
                        Files.createDirectory(resolve);
                    }
                } catch (DirectoryNotEmptyException e) {
                    // no action
                } catch (IOException e) {
                    Logger.logError(e);
                }
            });
        }
    }

    /**
     * Deletes a directory.
     *
     * @param dir the file for the directory to delete
     * @return true if success
     */
    public static boolean deleteDir(File dir) {
        if (dir.isDirectory()) {
            for (File file : dir.listFiles()) {
                if (file.isDirectory()) {
                    try {
                        // Test for symlink and ignore.
                        // Robocode won't create one, but just in case a user does...
                        if (file.getCanonicalFile().getParentFile().equals(dir.getCanonicalFile())) {
                            deleteDir(file);
                            if (file.exists() && !file.delete()) {
                                Logger.logError("Cannot delete: " + file);
                            }
                        } else {
                            Logger.logWarning(file + " may be a symlink. Ignoring.");
                        }
                    } catch (IOException e) {
                        Logger.logWarning("Cannot determine canonical file for " + file + ". Ignoring.");
                    }
                } else {
                    if (file.exists() && !file.delete()) {
                        Logger.logError("Cannot delete: " + file);
                    }
                }
            }
            return dir.delete();
        }
        return false;
    }

    /**
     * Creates a directory if it does not exist already
     *
     * @param dir the File that represents the new directory to create.
     * @return the created directory
     */
    public static File createDir(File dir) {
        if (dir != null && !dir.exists()) {
            if (!dir.mkdir()) {
                Logger.logError("Cannot create dir: " + dir);
            }
        }
        return dir;
    }

    /**
     * Returns the class name of the specified filename.
     *
     * @param fileName the filename to extract the class name from
     * @return the class name of the specified filename
     */
    public static String getClassName(String fileName) {
        int lastdot = fileName.lastIndexOf('.');

        if (lastdot < 0) {
            return fileName;
        }
        if (fileName.length() - 1 == lastdot) {
            return fileName.substring(0, fileName.length() - 1);
        }
        return fileName.substring(0, lastdot);
    }

    /**
     * Returns the directory containing the robots.
     *
     * @return a File that is the directory containing the robots
     */
    public static File getRobotsDir() {
        String robotPath = System.getProperty("ROBOTPATH");
        File file;

        if (robotPath != null) {
            file = new File(robotPath);
        } else {
            file = new File(cwd, "/robots");
        }
        return createDir(file);
    }

    /**
     * Returns the robot database file.
     *
     * @return a File that is the directory containing the robot cache.
     */
    public static File getRobotDatabaseFile() {
        return new File(getRobotsDir(), "/robot.database");
    }

    /**
     * Returns the directory containing data files of robots.
     *
     * @return a File that is the directory containing the robot data.
     */
    public static File getRobotsDataDir() {
        return createDir(new File(getRobotsDir(), "/.data/"));
    }

    /**
     * Returns the directory containing the battle files.
     *
     * @return a File that is the directory containing the battle files
     */
    public static File getBattlesDir() {
        return createDir(new File(cwd, "/battles"));
    }

    /**
     * Returns the directory containing the configuration files.
     * If the directory does not exist, it will be created automatically.
     *
     * @return a File that is the directory containing configuration files
     */
    public static File getConfigDir() {
        return createDir(new File(cwd, "/config"));
    }

    /**
     * Returns the directory containing the screen shot files.
     * If the directory does not exist, it will be created automatically.
     *
     * @return a File that is the directory containing screen shot files
     */
    public static File getScreenshotsDir() {
        return createDir(new File(cwd, "/screenshots"));
    }

    /**
     * Returns the Robocode configuration file.
     *
     * @return a File that is the Robocode configuration file.
     */
    public static File getRobocodeConfigFile() {
        return new File(getConfigDir(), "robocode.properties");
    }

    /**
     * Returns the window configuration file.
     *
     * @return a File that is the window configuration file.
     */
    public static File getWindowConfigFile() {
        return new File(getConfigDir(), "window.properties");
    }

    /**
     * Returns the compiler configuration file.
     *
     * @return a File that is the compiler configuration file.
     */
    public static File getCompilerConfigFile() {
        return new File(getConfigDir(), "compiler.properties");
    }

    /**
     * Returns the source code editor configuration file.
     *
     * @return a File that is the editor configuration file.
     */
    public static File getEditorConfigFile() {
        return new File(getConfigDir(), "editor.properties");
    }

    /**
     * Returns the editor theme directory.
     *
     * @return a File that is the directory containing the editor theme files.
     */
    public static File getEditorThemeConfigDir() {
        return createDir(new File(cwd, "/theme/editor"));
    }

    /**
     * Cleans up a stream by flushing it and closing it if it is not null.
     *
     * @param stream the stream to clean up.
     */
    public static void cleanupStream(Object stream) {
        if (stream == null) {
            return;
        }
        if (stream instanceof Flushable) {
            try {
                ((Flushable) stream).flush();
            } catch (IOException e) {
                logError(e);
            }
        }
        if (stream instanceof Closeable) {
            try {
                ((Closeable) stream).close();
            } catch (IOException e) {
                logError(e);
            }
        }
    }

    /**
     * Checks if a filename is valid.
     *
     * @param file the filename to check.
     * @return true if the filename is valid; false otherwise.
     */
    public static boolean isFilenameValid(String file) {
        File f = new File(file);
        try {
            f.getCanonicalPath();
            return true;
        } catch (IOException e) {
            return false;
        }
    }
=======

	// Current working directory
	private static File cwd;

	// Initializes the current working directory
	static {
		try {
			final String wd = System.getProperty("WORKINGDIRECTORY", "");

			FileUtil.setCwd(new File(wd));
		} catch (IOException e) {
			e.printStackTrace();
		}
	}

	/**
	 * Returns the current working directory.
	 *
	 * @return a File for the current working directory
	 */
	public static File getCwd() {
		return cwd;
	}

	/**
	 * Changes the current working directory.
	 *
	 * @param cwd a File that is the new working directory
	 * @throws IOException if an I/O exception occurs
	 */
	public static void setCwd(File cwd) throws IOException {
		FileUtil.cwd = cwd.getCanonicalFile();
	}

	/**
	 * Returns the file type of a file, i.e. it's extension.
	 *
	 * @param file the file
	 * @return the file type of the file, e.g. ".class", ".jar" or "" if the
	 *         file name does not contain an extension.
	 */
	public static String getFileType(File file) {
		return getFileType(file.getName());
	}

	/**
	 * Returns the file type of a file name, i.e. it's extension.
	 *
	 * @param fileName the file name
	 * @return the file type of the file name, e.g. ".class", ".jar" or "" if
	 *         the file name does not contain an extension.
	 */
	public static String getFileType(String fileName) {
		int lastdot = fileName.lastIndexOf('.');

		return (lastdot < 0) ? "" : fileName.substring(lastdot);
	}

	/**
	 * Quotes a file name if it contains white spaces and has not already been
	 * quoted.
	 *
	 * @param filename the file to quote
	 * @return a quoted version of the specified filename
	 */
	public static String quoteFileName(String filename) {
		if (filename.startsWith("\"") && filename.endsWith("\"")) {
			return filename;
		}
		if (System.getProperty("os.name").toLowerCase().startsWith("windows") && filename.startsWith("file://")) {
			filename = filename.substring(7);
		}
		if (filename.matches(".*\\s+?.*")) {
			return '"' + filename + '"';
		}
		return filename;
	}

	/**
	 * Copies a file into another file.
	 *
	 * @param srcFile  the input file to copy
	 * @param destFile the output file to copy to
	 * @throws IOException if an I/O exception occurs
	 */
	public static void copy(File srcFile, File destFile) throws IOException {
		if (srcFile.equals(destFile)) {
			throw new IOException("You cannot copy a file onto itself");
		}
		try {
			Files.copy(srcFile.toPath(), destFile.toPath(), REPLACE_EXISTING);
		} catch (Exception e) {
			throw new RuntimeException(e.getMessage(), e);
		}
	}

	/**
	 * Copies a folder recursively to another path.
	 *
	 * @param src  the input file to copy
	 * @param dest the output file to copy to
	 * @throws IOException if an I/O exception occurs
	 */
	public static void copyFolder(String src, String dest) throws IOException {
		Path srcPath = new File(src).getCanonicalFile().getAbsoluteFile().toPath();
		Path destPath= new File(dest).getCanonicalFile().getAbsoluteFile().toPath();
		try (Stream<Path> stream = Files.walk(srcPath)) {
			stream.forEach(source -> {
				Path resolve = destPath.resolve(srcPath.relativize(source));
				try {
					if (!Files.isDirectory(source)) {
						Files.copy(source, resolve, REPLACE_EXISTING);
					} else if (!Files.isDirectory(resolve)) {
						Files.createDirectory(resolve);
					}
				} catch (DirectoryNotEmptyException e) {
					// no action
				} catch (IOException e) {
					Logger.logError(e);
				}
			});
		}
	}

	/**
	 * Deletes a directory.
	 *
	 * @param dir the file for the directory to delete
	 * @return true if success
	 */
	public static boolean deleteDir(File dir) {
		if (dir.isDirectory()) {
			for (File file : dir.listFiles()) {
				if (file.isDirectory()) {
					try {
						// Test for symlink and ignore.
						// Robocode won't create one, but just in case a user does...
						if (file.getCanonicalFile().getParentFile().equals(dir.getCanonicalFile())) {
							deleteDir(file);
							if (file.exists() && !file.delete()) {
								Logger.logError("Cannot delete: " + file);
							}
						} else {
							Logger.logWarning(file + " may be a symlink. Ignoring.");
						}
					} catch (IOException e) {
						Logger.logWarning("Cannot determine canonical file for " + file + ". Ignoring.");
					}
				} else {
					if (file.exists() && !file.delete()) {
						Logger.logError("Cannot delete: " + file);
					}
				}
			}
			return dir.delete();
		}
		return false;
	}

	/**
	 * Creates a directory if it does not exist already
	 *
	 * @param dir the File that represents the new directory to create.
	 * @return the created directory
	 */
	public static File createDir(File dir) {
		if (dir != null && !dir.exists() && !dir.mkdir()) {
				Logger.logError("Cannot create dir: " + dir);
			
		}
		return dir;
	}

	/**
	 * Returns the class name of the specified filename.
	 *
	 * @param fileName the filename to extract the class name from
	 * @return the class name of the specified filename
	 */
	public static String getClassName(String fileName) {
		int lastdot = fileName.lastIndexOf('.');

		if (lastdot < 0) {
			return fileName;
		}
		if (fileName.length() - 1 == lastdot) {
			return fileName.substring(0, fileName.length() - 1);
		}
		return fileName.substring(0, lastdot);
	}

	/**
	 * Returns the directory containing the robots.
	 *
	 * @return a File that is the directory containing the robots
	 */
	public static File getRobotsDir() {
		String robotPath = System.getProperty("ROBOTPATH");
		File file;

		if (robotPath != null) {
			file = new File(robotPath);
		} else {
			file = new File(cwd, "/robots");
		}
		return createDir(file);
	}

	/**
	 * Returns the robot database file.
	 *
	 * @return a File that is the directory containing the robot cache.
	 */
	public static File getRobotDatabaseFile() {
		return new File(getRobotsDir(), "/robot.database");
	}

	/**
	 * Returns the directory containing data files of robots.
	 *
	 * @return a File that is the directory containing the robot data.
	 */
	public static File getRobotsDataDir() {
		return createDir(new File(getRobotsDir(), "/.data/"));
	}

	/**
	 * Returns the directory containing the battle files.
	 *
	 * @return a File that is the directory containing the battle files
	 */
	public static File getBattlesDir() {
		return createDir(new File(cwd, "/battles"));
	}

	/**
	 * Returns the directory containing the configuration files.
	 * If the directory does not exist, it will be created automatically.
	 *
	 * @return a File that is the directory containing configuration files
	 */
	public static File getConfigDir() {
		return createDir(new File(cwd, "/config"));
	}

	/**
	 * Returns the directory containing the screen shot files.
	 * If the directory does not exist, it will be created automatically.
	 *
	 * @return a File that is the directory containing screen shot files
	 */
	public static File getScreenshotsDir() {
		return createDir(new File(cwd, "/screenshots"));
	}

	/**
	 * Returns the Robocode configuration file.
	 *
	 * @return a File that is the Robocode configuration file.
	 */
	public static File getRobocodeConfigFile() {
		return new File(getConfigDir(), "robocode.properties");
	}

	/**
	 * Returns the window configuration file.
	 *
	 * @return a File that is the window configuration file.
	 */
	public static File getWindowConfigFile() {
		return new File(getConfigDir(), "window.properties");
	}

	/**
	 * Returns the compiler configuration file.
	 *
	 * @return a File that is the compiler configuration file.
	 */
	public static File getCompilerConfigFile() {
		return new File(getConfigDir(), "compiler.properties");
	}

	/**
	 * Returns the source code editor configuration file.
	 *
	 * @return a File that is the editor configuration file.
	 */
	public static File getEditorConfigFile() {
		return new File(getConfigDir(), "editor.properties");
	}

	/**
	 * Returns the editor theme directory.
	 *
	 * @return a File that is the directory containing the editor theme files.
	 */
	public static File getEditorThemeConfigDir() {
		return createDir(new File(cwd, "/theme/editor"));
	}

	/**
	 * Cleans up a stream by flushing it and closing it if it is not null.
	 *
	 * @param stream the stream to clean up.
	 */
	public static void cleanupStream(Object stream) {
		if (stream == null) {
			return;
		}
		if (stream instanceof Flushable) {
			try {
				((Flushable) stream).flush();
			} catch (IOException e) {
				logError(e);
			}
		}
		if (stream instanceof Closeable) {
			try {
				((Closeable) stream).close();
			} catch (IOException e) {
				logError(e);
			}
		}
	}

	/**
	 * Checks if a filename is valid.
	 *
	 * @param file the filename to check.
	 * @return true if the filename is valid; false otherwise.
	 */
	public static boolean isFilenameValid(String file) {
		File f = new File(file);
		try {
			f.getCanonicalPath();
			return true;
		} catch (IOException e) {
			return false;
		}
	}
>>>>>>> 52c3ca8e
}<|MERGE_RESOLUTION|>--- conflicted
+++ resolved
@@ -25,351 +25,6 @@
  * @author Flemming N. Larsen (contributor)
  */
 public class FileUtil {
-<<<<<<< HEAD
-    private FileUtil() {
-    }
-
-    // Current working directory
-    private static File cwd;
-
-    // Initializes the current working directory
-    static {
-        try {
-            final String wd = System.getProperty("WORKINGDIRECTORY", "");
-
-            FileUtil.setCwd(new File(wd));
-        } catch (IOException e) {
-            e.printStackTrace();
-        }
-    }
-
-    /**
-     * Returns the current working directory.
-     *
-     * @return a File for the current working directory
-     */
-    public static File getCwd() {
-        return cwd;
-    }
-
-    /**
-     * Changes the current working directory.
-     *
-     * @param cwd a File that is the new working directory
-     * @throws IOException if an I/O exception occurs
-     */
-    public static void setCwd(File cwd) throws IOException {
-        FileUtil.cwd = cwd.getCanonicalFile();
-    }
-
-    /**
-     * Returns the file type of a file, i.e. it's extension.
-     *
-     * @param file the file
-     * @return the file type of the file, e.g. ".class", ".jar" or "" if the
-     * file name does not contain an extension.
-     */
-    public static String getFileType(File file) {
-        return getFileType(file.getName());
-    }
-
-    /**
-     * Returns the file type of a file name, i.e. it's extension.
-     *
-     * @param fileName the file name
-     * @return the file type of the file name, e.g. ".class", ".jar" or "" if
-     * the file name does not contain an extension.
-     */
-    public static String getFileType(String fileName) {
-        int lastdot = fileName.lastIndexOf('.');
-
-        return (lastdot < 0) ? "" : fileName.substring(lastdot);
-    }
-
-    /**
-     * Quotes a file name if it contains white spaces and has not already been
-     * quoted.
-     *
-     * @param filename the file to quote
-     * @return a quoted version of the specified filename
-     */
-    public static String quoteFileName(String filename) {
-        if (filename.startsWith("\"") && filename.endsWith("\"")) {
-            return filename;
-        }
-        if (System.getProperty("os.name").toLowerCase().startsWith("windows") && filename.startsWith("file://")) {
-            filename = filename.substring(7);
-        }
-        if (filename.matches(".*\\s+?.*")) {
-            return '"' + filename + '"';
-        }
-        return filename;
-    }
-
-    /**
-     * Copies a file into another file.
-     *
-     * @param srcFile  the input file to copy
-     * @param destFile the output file to copy to
-     * @throws IOException if an I/O exception occurs
-     */
-    public static void copy(File srcFile, File destFile) throws IOException {
-        if (srcFile.equals(destFile)) {
-            throw new IOException("You cannot copy a file onto itself");
-        }
-        try {
-            Files.copy(srcFile.toPath(), destFile.toPath(), REPLACE_EXISTING);
-        } catch (Exception e) {
-            throw new RuntimeException(e.getMessage(), e);
-        }
-    }
-
-    /**
-     * Copies a folder recursively to another path.
-     *
-     * @param src  the input file to copy
-     * @param dest the output file to copy to
-     * @throws IOException if an I/O exception occurs
-     */
-    public static void copyFolder(String src, String dest) throws IOException {
-        Path srcPath = new File(src).getCanonicalFile().getAbsoluteFile().toPath();
-        Path destPath = new File(dest).getCanonicalFile().getAbsoluteFile().toPath();
-        try (Stream<Path> stream = Files.walk(srcPath)) {
-            stream.forEach(source -> {
-                Path resolve = destPath.resolve(srcPath.relativize(source));
-                try {
-                    if (!Files.isDirectory(source)) {
-                        Files.copy(source, resolve, REPLACE_EXISTING);
-                    } else if (!Files.isDirectory(resolve)) {
-                        Files.createDirectory(resolve);
-                    }
-                } catch (DirectoryNotEmptyException e) {
-                    // no action
-                } catch (IOException e) {
-                    Logger.logError(e);
-                }
-            });
-        }
-    }
-
-    /**
-     * Deletes a directory.
-     *
-     * @param dir the file for the directory to delete
-     * @return true if success
-     */
-    public static boolean deleteDir(File dir) {
-        if (dir.isDirectory()) {
-            for (File file : dir.listFiles()) {
-                if (file.isDirectory()) {
-                    try {
-                        // Test for symlink and ignore.
-                        // Robocode won't create one, but just in case a user does...
-                        if (file.getCanonicalFile().getParentFile().equals(dir.getCanonicalFile())) {
-                            deleteDir(file);
-                            if (file.exists() && !file.delete()) {
-                                Logger.logError("Cannot delete: " + file);
-                            }
-                        } else {
-                            Logger.logWarning(file + " may be a symlink. Ignoring.");
-                        }
-                    } catch (IOException e) {
-                        Logger.logWarning("Cannot determine canonical file for " + file + ". Ignoring.");
-                    }
-                } else {
-                    if (file.exists() && !file.delete()) {
-                        Logger.logError("Cannot delete: " + file);
-                    }
-                }
-            }
-            return dir.delete();
-        }
-        return false;
-    }
-
-    /**
-     * Creates a directory if it does not exist already
-     *
-     * @param dir the File that represents the new directory to create.
-     * @return the created directory
-     */
-    public static File createDir(File dir) {
-        if (dir != null && !dir.exists()) {
-            if (!dir.mkdir()) {
-                Logger.logError("Cannot create dir: " + dir);
-            }
-        }
-        return dir;
-    }
-
-    /**
-     * Returns the class name of the specified filename.
-     *
-     * @param fileName the filename to extract the class name from
-     * @return the class name of the specified filename
-     */
-    public static String getClassName(String fileName) {
-        int lastdot = fileName.lastIndexOf('.');
-
-        if (lastdot < 0) {
-            return fileName;
-        }
-        if (fileName.length() - 1 == lastdot) {
-            return fileName.substring(0, fileName.length() - 1);
-        }
-        return fileName.substring(0, lastdot);
-    }
-
-    /**
-     * Returns the directory containing the robots.
-     *
-     * @return a File that is the directory containing the robots
-     */
-    public static File getRobotsDir() {
-        String robotPath = System.getProperty("ROBOTPATH");
-        File file;
-
-        if (robotPath != null) {
-            file = new File(robotPath);
-        } else {
-            file = new File(cwd, "/robots");
-        }
-        return createDir(file);
-    }
-
-    /**
-     * Returns the robot database file.
-     *
-     * @return a File that is the directory containing the robot cache.
-     */
-    public static File getRobotDatabaseFile() {
-        return new File(getRobotsDir(), "/robot.database");
-    }
-
-    /**
-     * Returns the directory containing data files of robots.
-     *
-     * @return a File that is the directory containing the robot data.
-     */
-    public static File getRobotsDataDir() {
-        return createDir(new File(getRobotsDir(), "/.data/"));
-    }
-
-    /**
-     * Returns the directory containing the battle files.
-     *
-     * @return a File that is the directory containing the battle files
-     */
-    public static File getBattlesDir() {
-        return createDir(new File(cwd, "/battles"));
-    }
-
-    /**
-     * Returns the directory containing the configuration files.
-     * If the directory does not exist, it will be created automatically.
-     *
-     * @return a File that is the directory containing configuration files
-     */
-    public static File getConfigDir() {
-        return createDir(new File(cwd, "/config"));
-    }
-
-    /**
-     * Returns the directory containing the screen shot files.
-     * If the directory does not exist, it will be created automatically.
-     *
-     * @return a File that is the directory containing screen shot files
-     */
-    public static File getScreenshotsDir() {
-        return createDir(new File(cwd, "/screenshots"));
-    }
-
-    /**
-     * Returns the Robocode configuration file.
-     *
-     * @return a File that is the Robocode configuration file.
-     */
-    public static File getRobocodeConfigFile() {
-        return new File(getConfigDir(), "robocode.properties");
-    }
-
-    /**
-     * Returns the window configuration file.
-     *
-     * @return a File that is the window configuration file.
-     */
-    public static File getWindowConfigFile() {
-        return new File(getConfigDir(), "window.properties");
-    }
-
-    /**
-     * Returns the compiler configuration file.
-     *
-     * @return a File that is the compiler configuration file.
-     */
-    public static File getCompilerConfigFile() {
-        return new File(getConfigDir(), "compiler.properties");
-    }
-
-    /**
-     * Returns the source code editor configuration file.
-     *
-     * @return a File that is the editor configuration file.
-     */
-    public static File getEditorConfigFile() {
-        return new File(getConfigDir(), "editor.properties");
-    }
-
-    /**
-     * Returns the editor theme directory.
-     *
-     * @return a File that is the directory containing the editor theme files.
-     */
-    public static File getEditorThemeConfigDir() {
-        return createDir(new File(cwd, "/theme/editor"));
-    }
-
-    /**
-     * Cleans up a stream by flushing it and closing it if it is not null.
-     *
-     * @param stream the stream to clean up.
-     */
-    public static void cleanupStream(Object stream) {
-        if (stream == null) {
-            return;
-        }
-        if (stream instanceof Flushable) {
-            try {
-                ((Flushable) stream).flush();
-            } catch (IOException e) {
-                logError(e);
-            }
-        }
-        if (stream instanceof Closeable) {
-            try {
-                ((Closeable) stream).close();
-            } catch (IOException e) {
-                logError(e);
-            }
-        }
-    }
-
-    /**
-     * Checks if a filename is valid.
-     *
-     * @param file the filename to check.
-     * @return true if the filename is valid; false otherwise.
-     */
-    public static boolean isFilenameValid(String file) {
-        File f = new File(file);
-        try {
-            f.getCanonicalPath();
-            return true;
-        } catch (IOException e) {
-            return false;
-        }
-    }
-=======
 
 	// Current working directory
 	private static File cwd;
@@ -536,9 +191,10 @@
 	 * @return the created directory
 	 */
 	public static File createDir(File dir) {
-		if (dir != null && !dir.exists() && !dir.mkdir()) {
+		if (dir != null && !dir.exists()) {
+			if (!dir.mkdir()) {
 				Logger.logError("Cannot create dir: " + dir);
-			
+			}
 		}
 		return dir;
 	}
@@ -710,5 +366,4 @@
 			return false;
 		}
 	}
->>>>>>> 52c3ca8e
 }